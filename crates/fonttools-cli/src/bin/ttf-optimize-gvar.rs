--- conflicted
+++ resolved
@@ -1,14 +1,6 @@
-<<<<<<< HEAD
-use fonttools::{
-    font::Table,
-    tables::{glyf, gvar},
-    types::tag,
-};
-=======
 use fonttools::font::Table;
 use fonttools::tables::{glyf, gvar};
 use fonttools::tag;
->>>>>>> 783e8c6b
 use fonttools_cli::{open_font, read_args, save_font};
 
 fn main() {
