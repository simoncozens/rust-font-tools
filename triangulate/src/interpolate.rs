use nalgebra::DVector;
use otmath::{Location, VariationModel};
use rbf_interp::Scatter;

fn interpolate<T: Into<f64> + Copy>(
    numbers: &[Option<ndarray::Array1<T>>],
    model: &VariationModel<String>,
    location: &Location<String>,
) -> ndarray::Array1<f64> {
    // log::debug!("Interpolating {:?} at {:?}", numbers, location);

    let locations = &model.original_locations;
    let mut vals: Vec<DVector<f64>> = vec![];
    let axis_count = location.len();
    let mut centers: Vec<DVector<f64>> = vec![];
    for (maybe_number, master_location) in numbers.iter().zip(locations.iter()) {
        if let Some(number) = maybe_number {
            let this_location: DVector<f64> = DVector::from_fn(axis_count, |i, _| {
                let axis = model
                    .axis_order
                    .get(i)
                    .expect("Location had wrong axis count?");
                let val = master_location.get(axis).expect("Axis not found?!");
                *val as f64
            });
            centers.push(this_location);
            let this_val_vec: Vec<f64> = number.to_vec().iter().map(|x| (*x).into()).collect();
            let this_val = DVector::from_vec(this_val_vec);
            vals.push(this_val);
        }
    }
<<<<<<< HEAD
    let scatter = Scatter::create(centers, vals, rbf_interp::Basis::PolyHarmonic(1), 2);
=======

    let result = if master_locations.len() != locations.len() {
        VariationModel::new(master_locations, model.axis_order.clone())
            .interpolate_from_masters(location, &vals)
    } else {
        model.interpolate_from_masters(location, &vals)
    }
    .unwrap()
    .as_slice()
    .to_owned()
    .into();
    result

    // let scatter = Scatter::create(centers, vals, rbf_interp::Basis::PolyHarmonic(1), 2);
>>>>>>> 63fe21a6

    let coords = DVector::from_fn(axis_count, |i, _| {
        let axis = model
            .axis_order
            .get(i)
            .expect("Location had wrong axis count?");
        let val = location.get(axis).expect("Axis not found?!");
        *val as f64
    });
    let deltas: Vec<f64> = scatter.eval(coords).as_slice().to_owned();
    deltas.into()
}

pub(crate) fn interpolate_field<T: core::fmt::Debug>(
    object: &mut T,
    masters: &[Option<&T>],
    model: &VariationModel<String>,
    location: &Location<String>,
    gatherer: fn(&T) -> ndarray::Array1<f64>,
    setter: fn(&mut T, &[f64]),
) {
    let default_numbers: ndarray::Array1<f64> = gatherer(object);
    let deltas: Vec<Option<ndarray::Array1<f64>>> = masters
        .iter()
        .map(|m| {
            m.and_then(|g| {
                let nums: ndarray::Array1<f64> = gatherer(g);
                if nums.shape() == default_numbers.shape() {
                    Some(nums - default_numbers.clone())
                } else {
                    log::warn!("Incompatible masters in {:?}", g);
                    None
                }
            })
        })
        .collect();
    let deltas = interpolate(&deltas, model, location);
    let new_values = default_numbers + deltas;
    // default_numbers + values
    setter(object, new_values.as_slice().expect("Couldn't get slice"))
}

#[cfg(test)]
mod tests {
    use super::{interpolate, VariationModel};

    use std::iter::FromIterator;

    macro_rules! btreemap {
        ($($k:expr => $v:expr),* $(,)?) => {
            std::collections::BTreeMap::<_, _>::from_iter([$(($k, $v),)*])
        };
    }
    #[test]
    fn test_interpolate() {
        let model = VariationModel::new(
            vec![
                btreemap!("wdth".to_string() => 0.0, "wght".to_string() => -1.0),
                btreemap!("wdth".to_string() => 0.0, "wght".to_string() => 0.0),
                btreemap!("wdth".to_string() => 0.0, "wght".to_string() => 0.61),
                btreemap!("wdth".to_string() => 0.0, "wght".to_string() => 1.0),
                btreemap!("wdth".to_string() => -1.0, "wght".to_string() => -1.0),
                btreemap!("wdth".to_string() => -1.0, "wght".to_string() => 0.0),
                btreemap!("wdth".to_string() => -1.0, "wght".to_string() => 0.61),
                btreemap!("wdth".to_string() => -1.0, "wght".to_string() => 1.0),
            ],
            vec!["wght".to_string(), "wdth".to_string()],
        );
        let location = btreemap!("wdth".to_string() => 0.0, "wght".to_string() => 0.0);
        let default_numbers = ndarray::array![83.0];
        let deltas = vec![
            Some(ndarray::array![-59.0]),
            Some(ndarray::array![0.0]),
            Some(ndarray::array![57.0]),
            Some(ndarray::array![94.0]),
            Some(ndarray::array![-59.0]),
            Some(ndarray::array![-8.0]),
            Some(ndarray::array![51.0]),
            Some(ndarray::array![88.0]),
        ];
        let result: ndarray::Array1<f64> =
            interpolate(&deltas, &model, &location).map(|&x| f64::from(x));
        assert_eq!(result, ndarray::array![0.0]);
    }
}<|MERGE_RESOLUTION|>--- conflicted
+++ resolved
@@ -6,34 +6,23 @@
     numbers: &[Option<ndarray::Array1<T>>],
     model: &VariationModel<String>,
     location: &Location<String>,
-) -> ndarray::Array1<f64> {
+) -> ndarray::Array1<f32> {
     // log::debug!("Interpolating {:?} at {:?}", numbers, location);
 
     let locations = &model.original_locations;
-    let mut vals: Vec<DVector<f64>> = vec![];
-    let axis_count = location.len();
-    let mut centers: Vec<DVector<f64>> = vec![];
+    let mut vals: Vec<DVector<f32>> = vec![];
+    let mut master_locations = vec![];
     for (maybe_number, master_location) in numbers.iter().zip(locations.iter()) {
         if let Some(number) = maybe_number {
-            let this_location: DVector<f64> = DVector::from_fn(axis_count, |i, _| {
-                let axis = model
-                    .axis_order
-                    .get(i)
-                    .expect("Location had wrong axis count?");
-                let val = master_location.get(axis).expect("Axis not found?!");
-                *val as f64
-            });
-            centers.push(this_location);
-            let this_val_vec: Vec<f64> = number.to_vec().iter().map(|x| (*x).into()).collect();
+            let this_val_vec: Vec<f32> =
+                number.to_vec().iter().map(|x| (*x).into() as f32).collect();
             let this_val = DVector::from_vec(this_val_vec);
             vals.push(this_val);
+            master_locations.push(master_location.clone());
         }
     }
-<<<<<<< HEAD
-    let scatter = Scatter::create(centers, vals, rbf_interp::Basis::PolyHarmonic(1), 2);
-=======
 
-    let result = if master_locations.len() != locations.len() {
+    if master_locations.len() != locations.len() {
         VariationModel::new(master_locations, model.axis_order.clone())
             .interpolate_from_masters(location, &vals)
     } else {
@@ -42,22 +31,7 @@
     .unwrap()
     .as_slice()
     .to_owned()
-    .into();
-    result
-
-    // let scatter = Scatter::create(centers, vals, rbf_interp::Basis::PolyHarmonic(1), 2);
->>>>>>> 63fe21a6
-
-    let coords = DVector::from_fn(axis_count, |i, _| {
-        let axis = model
-            .axis_order
-            .get(i)
-            .expect("Location had wrong axis count?");
-        let val = location.get(axis).expect("Axis not found?!");
-        *val as f64
-    });
-    let deltas: Vec<f64> = scatter.eval(coords).as_slice().to_owned();
-    deltas.into()
+    .into()
 }
 
 pub(crate) fn interpolate_field<T: core::fmt::Debug>(
@@ -83,7 +57,7 @@
             })
         })
         .collect();
-    let deltas = interpolate(&deltas, model, location);
+    let deltas: ndarray::Array1<f64> = interpolate(&deltas, model, location).map(|&x| f64::from(x));
     let new_values = default_numbers + deltas;
     // default_numbers + values
     setter(object, new_values.as_slice().expect("Couldn't get slice"))
